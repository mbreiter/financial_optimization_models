function [weights_avg] = resampling_mvo(mu, Q, targetRet, T, NoEpisodes)
%	MVO optimization based on resampling techniques. 
%
%	The generated returns used in optimization are generated from a multivariate normal distribution with sample mu and Q. 
%	A total of T returns are generated and the robust mvo optimizer takes in the geometric mean of mu and the sample Q of the generated returns.
%
%	inputs: mu - sample average vector
%			Q - sample covariance matrix
% 			targetRet - target return scalar
% 			T - number of samples to generate from scenarios
%			NoEpisodes - number of episodes the resampling process runs for
%
%	outputs:weights_avg - arithmetic mean of all weights generated from resampling.
<<<<<<< HEAD


for i = 1:NoEpisodes
    ret_gen{i}(:,:) = mvnrnd(mu, Q, T);
    mu_gen{i}(:,:) = geomean(ret_gen{i}+1)-1;
    Q_gen{i}(:,:) = cov(ret_gen{i});
    weights_gen(:,i) = robust_mvo(mu_gen{i}', Q_gen{i}, targetRet); % each col is one sample
end

% Weights averaged using arithmetic mean
weights_avg = mean(weights_gen, 2);
=======
>>>>>>> 5f85aacfba09fe66e9f28474d876d2aea1fe55ee

<<<<<<< HEAD
for i = 1:NoEpisodes
    ret_gen{i}(:,:) = mvnrnd(mu, Q, T);
    mu_gen{i}(:,:) = geomean(ret_gen{i}+1)-1;
    Q_gen{i}(:,:) = cov(ret_gen{i});
    weights_gen(:,i) = mvo(mu_gen{i}', Q_gen{i}, targetRet); % each col is one sample
end

% Weights averaged using arithmetic mean
weights_avg = mean(weights_gen, 2);

=======
>>>>>>> 1727f942
end<|MERGE_RESOLUTION|>--- conflicted
+++ resolved
@@ -11,22 +11,7 @@
 %			NoEpisodes - number of episodes the resampling process runs for
 %
 %	outputs:weights_avg - arithmetic mean of all weights generated from resampling.
-<<<<<<< HEAD
 
-
-for i = 1:NoEpisodes
-    ret_gen{i}(:,:) = mvnrnd(mu, Q, T);
-    mu_gen{i}(:,:) = geomean(ret_gen{i}+1)-1;
-    Q_gen{i}(:,:) = cov(ret_gen{i});
-    weights_gen(:,i) = robust_mvo(mu_gen{i}', Q_gen{i}, targetRet); % each col is one sample
-end
-
-% Weights averaged using arithmetic mean
-weights_avg = mean(weights_gen, 2);
-=======
->>>>>>> 5f85aacfba09fe66e9f28474d876d2aea1fe55ee
-
-<<<<<<< HEAD
 for i = 1:NoEpisodes
     ret_gen{i}(:,:) = mvnrnd(mu, Q, T);
     mu_gen{i}(:,:) = geomean(ret_gen{i}+1)-1;
@@ -37,6 +22,4 @@
 % Weights averaged using arithmetic mean
 weights_avg = mean(weights_gen, 2);
 
-=======
->>>>>>> 1727f942
 end